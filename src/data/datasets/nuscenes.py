--- conflicted
+++ resolved
@@ -458,59 +458,6 @@
         # filter out instances that are not in the label_names
         cam_instances = [cam_instance for cam_instance in cam_instances if cam_instance['bbox_label'] in self.label_ids]
         
-<<<<<<< HEAD
-        if len(cam_instances) == 0:
-            # iter next sample if no instances present
-            # prevent querying idx outside of bounds
-            if idx + 1 >= self.__len__():
-                return self.__getitem__(0)
-            else:
-                return self.__getitem__(idx + 1)
-        # Choose random camera
-        random_idx = np.random.randint(0, len(cam_instances))
-        cam_instance = cam_instances[random_idx]
-        
-        img_file = sample_img_info.img_path.split("/")[-1]
-        
-        ret_cam_instance = self._get_cam_instance(cam_instance, img_path=os.path.join(self.img_root, cam_name, img_file), patch_size=self.patch_size, cam2img=sample_img_info.cam2img)
-        if ret_cam_instance is None:
-            if idx + 1 >= self.__len__():
-                return self.__getitem__(0)
-            else:
-                return self.__getitem__(idx + 1)
-        
-        # full_im_path = os.path.join(self.img_root, cam_name, img_file)
-        # full_img = Image.open(full_im_path)
-        # transform = transforms.Compose([transforms.ToTensor()])
-        # full_img_tensor = transform(full_img)
-        # ret.full_img = full_img_tensor
-        ret.patch = ret_cam_instance.patch
-        ret.class_id = self.label_id2class_id[ret_cam_instance.class_id]
-        pose_6d, bbox_sizes = ret_cam_instance.pose_6d, ret_cam_instance.bbox_sizes
-        # set requires grad = False
-        pose_6d = pose_6d.unsqueeze(0) if pose_6d.dim() == 1 else pose_6d
-        pose_6d = pose_6d.detach().requires_grad_(False)
-        bbox_sizes = bbox_sizes.detach().requires_grad_(False)
-        
-        ret.pose_6d, ret.bbox_sizes = pose_6d, bbox_sizes
-        patch_size_original = ret_cam_instance.patch_size
-        # device = "cuda" if torch.cuda.is_available() else "cpu"
-        # patch_size_original = patch_size_original #.to(device=device)
-        # patch_size_original = torch.tensor(patch_size_original, dtype=torch.float32, requires_grad=False)
-        patch_center_2d = torch.tensor(ret_cam_instance.center_2d).float()
-        ret.patch_size = patch_size_original
-        ret.patch_center_2d = patch_center_2d
-        ret.bbox_3d_gt = ret_cam_instance.bbox_3d
-        ret.resampling_factor = ret_cam_instance.resampling_factor # ratio of resized image to original patch size
-        ret.pose_6d_perturbed = ret_cam_instance.pose_6d_perturbed
-        if ret.pose_6d.dim() == 3:
-            ret.pose_6d = ret.pose_6d.squeeze(0)
-        assert ret.pose_6d.dim() == 2, f"pose_6d dim is {ret.pose_6d.dim()}"
-        ret.pose_6d = ret.pose_6d.squeeze(0)
-        ret.yaw = ret_cam_instance.yaw
-        ret.yaw_perturbed = ret_cam_instance.yaw_perturbed
-        ret.fill_factor = ret_cam_instance.fill_factor
-=======
         if np.random.rand() > (1. - self.negative_sample_prob): # get random crop of an instance with 50% overlap
             if len(cam_instances) == 0:
                 # iter next sample if no instances present
@@ -532,8 +479,11 @@
                 else:
                     return self.__getitem__(idx + 1)
             
-            full_im_path = os.path.join(self.img_root, cam_name, img_file)
-            
+            # full_im_path = os.path.join(self.img_root, cam_name, img_file)
+            # full_img = Image.open(full_im_path)
+            # transform = transforms.Compose([transforms.ToTensor()])
+            # full_img_tensor = transform(full_img)
+            # ret.full_img = full_img_tensor
             ret.patch = ret_cam_instance.patch
             ret.class_id = self.label_id2class_id[ret_cam_instance.class_id]
             pose_6d, bbox_sizes = ret_cam_instance.pose_6d, ret_cam_instance.bbox_sizes
@@ -544,26 +494,23 @@
             
             ret.pose_6d, ret.bbox_sizes = pose_6d, bbox_sizes
             patch_size_original = ret_cam_instance.patch_size
-            device = "cuda" if torch.cuda.is_available() else "cpu"
-            patch_size_original = patch_size_original.to(device=device)
-            patch_size_original = torch.tensor(patch_size_original, dtype=torch.float32, requires_grad=False)
-            patch_center_2d = torch.tensor(ret_cam_instance.center_2d, dtype=torch.float32, requires_grad=False)
-            ret.patch_size = patch_size_original # torch.Size([1, 2])
-            ret.patch_center_2d = patch_center_2d # torch.Size([2])
+            patch_center_2d = torch.tensor(ret_cam_instance.center_2d).float()
+            ret.patch_size = patch_size_original
+            ret.patch_center_2d = patch_center_2d
             ret.bbox_3d_gt = ret_cam_instance.bbox_3d
             ret.resampling_factor = ret_cam_instance.resampling_factor # ratio of resized image to original patch size
-            ret.pose_6d_perturbed = ret_cam_instance.pose_6d_perturbed # torch.Size([1, 4])
+            ret.pose_6d_perturbed = ret_cam_instance.pose_6d_perturbed
             if ret.pose_6d.dim() == 3:
                 ret.pose_6d = ret.pose_6d.squeeze(0)
             assert ret.pose_6d.dim() == 2, f"pose_6d dim is {ret.pose_6d.dim()}"
-            ret.pose_6d = ret.pose_6d.squeeze(0) # torch.Size([4])
+            ret.pose_6d = ret.pose_6d.squeeze(0)
             ret.yaw = ret_cam_instance.yaw
             ret.yaw_perturbed = ret_cam_instance.yaw_perturbed
             ret.fill_factor = ret_cam_instance.fill_factor
             mask_2d_bbox = ret_cam_instance.mask_2d_bbox
-            if mask_2d_bbox.dim() == 2:
-                mask_2d_bbox = mask_2d_bbox.unsqueeze(0)
-            ret.mask_2d_bbox = mask_2d_bbox
+                if mask_2d_bbox.dim() == 2:
+                    mask_2d_bbox = mask_2d_bbox.unsqueeze(0)
+                ret.mask_2d_bbox = mask_2d_bbox
     
         else:  # get random crop without overlap
             # bbox = [x1, y1, x2, y2]
@@ -596,8 +543,6 @@
             if mask_2d_bbox.dim() == 2:
                 mask_2d_bbox = mask_2d_bbox.unsqueeze(0)
             ret.mask_2d_bbox = mask_2d_bbox
-            
->>>>>>> 87d4b6fa
         return ret
     
     def get_random_crop_without_overlap(self, img_pil, bbox_2d_list, patch_sizes):
