# src/models/autoencoder.py
import math
import random
from math import radians
import numpy as np
import logging
from contextlib import contextmanager

import torch
import torch.nn as nn
import torch.nn.functional as F
from torch.autograd import Variable
from torch.distributions.normal import Normal
from torchvision.ops import batched_nms, nms
import pytorch_lightning as pl

from ldm.models.autoencoder import AutoencoderKL
from ldm.util import instantiate_from_config
from ldm.modules.ema import LitEma

from src.modules.autoencodermodules.feat_encoder import FeatEncoder
from src.modules.autoencodermodules.feat_decoder import FeatDecoder
from src.modules.autoencodermodules.pose_encoder import PoseEncoderSpatialVAE as PoseEncoder
from src.modules.autoencodermodules.pose_decoder import PoseDecoderSpatialVAE as PoseDecoder
from src.util.distributions import DiagonalGaussianDistribution
from src.util.misc import flip_tensor    
from src.data.specs import LABEL_NAME2ID, LABEL_ID2NAME, CAM_NAMESPACE,  POSE_DIM, LHW_DIM, BBOX_3D_DIM, BACKGROUND_CLASS_IDX, BBOX_DIM, POSE_6D_DIM, FILL_FACTOR_DIM, FINAL_PERTURB_RAD

try:
    import wandb
except ImportWarning:
    print("WandB not installed")
    wandb = None


class Autoencoder(AutoencoderKL):
    """Autoencoder model with KL divergence loss."""
    def __init__(self, *args, **kwargs):
        super().__init__(*args, **kwargs)
        
class PoseAutoencoder(AutoencoderKL):
    """
    Autoencoder model for pose encoding and decoding.
    """

    def __init__(self,
                 ddconfig,
                 lossconfig,
                 embed_dim,
                 ckpt_path=None,
                 ignore_keys=[],
                 image_mask_key=None,
                 image_rgb_key="patch",
                 pose_key="pose_6d",
                 fill_factor_key="fill_factor",
                 pose_perturbed_key="pose_6d_perturbed",
                 class_key="class_id",
                 bbox_key="bbox_sizes",
                 colorize_nlabels=None,
                 monitor=None,
                 feat_dims=[16, 16, 16],
                 pose_decoder_config=None,
                 pose_encoder_config=None,
                 dropout_prob_init=1.0,
                 dropout_prob_final=0.7,
                 dropout_warmup_steps=5000,
                 pose_conditioned_generation_steps=10000,
                 perturb_rad_warmup_steps=100000,
                 intermediate_img_feature_leak_steps=0,
                 add_noise_to_z_obj=False,
                 train_on_yaw=True,
                 ema_decay=0.999,
                 apply_convolutional_shift_img_space=False,
                 apply_convolutional_shift_latent_space=False,
                 quantconfig=None,
<<<<<<< HEAD
                 **kwargs
                 ):
        pl.LightningModule.__init__(self)
        
        # Inputs
=======
                 quantize_obj=False,
                 quantize_pose=False,
                 ):
        pl.LightningModule.__init__(self)
        self.apply_convolutional_shift_img_space = apply_convolutional_shift_img_space
        self.apply_convolutional_shift_latent_space = apply_convolutional_shift_latent_space
        self.encoder_pretrain_steps = lossconfig["params"]["encoder_pretrain_steps"]
        self.intermediate_img_feature_leak_steps = intermediate_img_feature_leak_steps
        self.train_on_yaw = train_on_yaw
        self.dropout_prob_final = dropout_prob_final # 0.7
        self.dropout_prob_init = dropout_prob_init # 1.0
        self.dropout_prob = self.dropout_prob_init
        self.dropout_warmup_steps = dropout_warmup_steps # 10000 (after stage 1: encoder pretraining)
        self.pose_conditioned_generation_steps = pose_conditioned_generation_steps # 10000
        self.feature_dims = feat_dims
>>>>>>> 7006f964
        self.image_rgb_key = image_rgb_key
        self.pose_key = pose_key
        self.pose_perturbed_key = pose_perturbed_key
        self.class_key = class_key
        self.bbox_key = bbox_key
        self.fill_factor_key = fill_factor_key
        self.image_mask_key = image_mask_key
        
        self.perturb_rad_warmup_steps = perturb_rad_warmup_steps
        
        # Run with dropout
        self.dropout_prob_final = dropout_prob_final # 0.7
        self.dropout_prob_init = dropout_prob_init # 1.0
        self.dropout_prob = self.dropout_prob_init
        self.dropout_warmup_steps = dropout_warmup_steps # 10000 (after stage 1: encoder pretraining)
        self.pose_conditioned_generation_steps = pose_conditioned_generation_steps # 10000
        
        assert ddconfig["double_z"]
        
        # Encoder setup
        self.encoder_pretrain_steps = lossconfig["params"]["encoder_pretrain_steps"]
        self.intermediate_img_feature_leak_steps = intermediate_img_feature_leak_steps
        self.train_on_yaw = train_on_yaw # Alternative is 3 angles
        self.encoder = FeatEncoder(**ddconfig)
<<<<<<< HEAD
        self.quant_conv_obj = torch.nn.Conv2d(2*ddconfig["z_channels"], 2*embed_dim, 1)
        self.quant_conv_pose = torch.nn.Conv2d(2*ddconfig["z_channels"], embed_dim, 1) # TODO: Need to fix the dimensions
        self.post_quant_conv = torch.nn.Conv2d(embed_dim, ddconfig["z_channels"], 1)
        if quantconfig is not None:
            self.quantization = True
            self.quantize = instantiate_from_config(quantconfig)
        else:
            self.quantization = False
        
        # Object latent
        self.add_noise_to_z_obj = add_noise_to_z_obj
        self.feat_dims = feat_dims
        self.embed_dim = embed_dim
        self.z_channels = ddconfig["z_channels"]
        # enc_feat_dims = self._get_enc_feat_dims(ddconfig)
        
        # Pose prediction and latent
        self.pose_decoder = instantiate_from_config(pose_decoder_config)
        self.pose_encoder = instantiate_from_config(pose_encoder_config)
        
        # Decoder Setup
        assert apply_convolutional_shift_img_space != apply_convolutional_shift_latent_space, "Only one of the shift types (image or latent space) can be applied"
        self.apply_conv_shift_img_space = apply_convolutional_shift_img_space
        self.apply_conv_shift_latent_space = apply_convolutional_shift_latent_space
        self.decoder = FeatDecoder(**ddconfig)
=======
        self.decoder = FeatDecoder(**ddconfig)
        
        if quantize_obj:
            assert quantconfig is not None, "quantconfig is not defined but quantize_obj is set to True."
            self.quantize_obj = instantiate_from_config(quantconfig)
        
        if quantize_pose:
            assert quantconfig is not None, "quantconfig is not defined but quantize_pose is set to True."
            self.quantize_pose = instantiate_from_config(quantconfig)
>>>>>>> 7006f964

        # Loss setup
        lossconfig["params"]["train_on_yaw"] = self.train_on_yaw
        self.loss = instantiate_from_config(lossconfig)
<<<<<<< HEAD
        self.num_classes = lossconfig["params"]["num_classes"]
        
=======
        assert ddconfig["double_z"]

        quant_conv_obj_embed_dim = embed_dim if hasattr(self, "quantize_obj") else 2*embed_dim
        self.quant_conv_obj = torch.nn.Conv2d(2*ddconfig["z_channels"], quant_conv_obj_embed_dim, 1)
        self.quant_conv_pose = torch.nn.Conv2d(2*ddconfig["z_channels"], embed_dim, 1) # TODO: Need to fix the dimensions
        self.post_quant_conv = torch.nn.Conv2d(embed_dim, ddconfig["z_channels"], 1)
        self.embed_dim = embed_dim
>>>>>>> 7006f964
        if colorize_nlabels is not None:
            assert type(colorize_nlabels)==int
            self.register_buffer("colorize", torch.randn(3, colorize_nlabels, 1, 1))
        if monitor is not None:
            self.monitor = monitor
        
        # Checkpointing
        self.use_ema = ema_decay is not None
        if self.use_ema:
            self.ema_decay = ema_decay
            assert 0. < ema_decay < 1.
            self.model_ema = LitEma(self, decay=ema_decay)
            print(f"Keeping EMAs of {len(list(self.model_ema.buffers()))}.")
        
        if ckpt_path is not None:
            try:
                self.init_from_ckpt(ckpt_path, ignore_keys=ignore_keys)
            except Exception as e:
                # add optimizer to ignore_keys list
                ignore_keys = ignore_keys + ["optimizer"]
                self.init_from_ckpt(ckpt_path, ignore_keys=ignore_keys)

        self.iter_counter = 0

        ### Placeholders
        self.patch_center_rad = None
        self.patch_center_rad_init = None

    @contextmanager
    def ema_scope(self, context=None):
        if self.use_ema:
            self.model_ema.store(self.parameters())
            self.model_ema.copy_to(self)
            if context is not None:
                print(f"{context}: Switched to EMA weights")
        try:
            yield None
        finally:
            if self.use_ema:
                self.model_ema.restore(self.parameters())
                if context is not None:
                    print(f"{context}: Restored training weights")

    def on_train_batch_end(self, *args, **kwargs):
        if self.use_ema:
            self.model_ema(self)
        
    def _get_enc_feat_dims(self, ddconfig):
        """ pass in dummy input of size from config to get the output size of encoder and quant_conv """
        # multiply all feat dims
        return self.feat_dims[0] * self.feat_dims[1] * self.feat_dims[2]
    
    def _draw_samples(self, z_mu, z_logstd):
        
        z_std = torch.exp(z_logstd)
        z_dim = z_mu.size(1)
        
        # draw samples from variational posterior to calculate
        # E[p(x|z)]
        r = Variable(x.data.new(b,z_dim).normal_())
        z = z_std*r + z_mu
        
        return z
    
    def _decode_pose_to_distribution(self, z, sample_posterior=True):
        # no mu and std dev for class prediction, this is just a class confidence score list of len num_classes
        c_pred = z[..., -self.num_classes:] # torch.Size([8, num_classes])
        # the rest are the moments. first POSE_6D_DIM + LHW_DIM are mu and last POSE_6D_DIM + LHW_DIM are std dev
        bbox_mu = z[..., :POSE_6D_DIM + LHW_DIM + FILL_FACTOR_DIM] # torch.Size([8, 9])
        bbox_std = z[..., POSE_6D_DIM + LHW_DIM + FILL_FACTOR_DIM:2*(POSE_6D_DIM + LHW_DIM + FILL_FACTOR_DIM)] # torch.Size([8, 9])
        bbox_moments = torch.cat([bbox_mu, bbox_std], dim=-1) # torch.Size([8, 18])
        bbox_moments = bbox_moments.to(self.device)
        bbox_posterior = DiagonalGaussianDistribution(bbox_moments)
        return bbox_posterior, c_pred
    
    def _decode_pose(self, x, sample_posterior=True):
        """
        Decode the pose from the given image feature map.
        
        Args:
            x: Input image feature map tensor.
        
        Returns:
            Decoded pose tensor.
        """
        x = x.view(x.size(0), -1)  # flatten the input tensor

        z = self.pose_decoder(x) # torch.Size([8, 19])
        
        bbox_posterior, c_pred = self._decode_pose_to_distribution(z)
        
        if sample_posterior:
            bbox_pred = bbox_posterior.sample()
        else:
            bbox_pred = bbox_posterior.mode()
        
        c = c_pred
        dec_pose = torch.cat([bbox_pred, c], dim=-1) # torch.Size([8, 19])
        return dec_pose, bbox_posterior
    
    def _encode_pose(self, x):
        """
        Encode the pose to get the pose feature map from the given pose tensor.
        
        Args:
            x: Input pose tensor.
        
        Returns:
            Encoded pose feature map tensor.
        """
        # x: torch.Size([4, 8])
        flattened_encoded_pose_feat_map = self.pose_encoder(x) # torch.Size([4, 4096]) = 4, 16*16*16     
        return flattened_encoded_pose_feat_map.view(flattened_encoded_pose_feat_map.size(0), self.feat_dims[0], self.feat_dims[1], self.feat_dims[2])
    
    def encode(self, x):
        x = x.to(self.device) # torch.Size([3, 3, 256, 256])
        h = self.encoder(x) # torch.Size([3, 32, 16, 16])
        moments_obj = self.quant_conv_obj(h) # torch.Size([3, 32, 16, 16])
        pose_feat = self.quant_conv_pose(h) # torch.Size([3, 16, 16, 16])
        
        emb_loss = 0.0
        info_obj = (None, None, None)
        info_pose = (None, None, None)
        if hasattr(self, "quantize_obj"):
            posterior_obj, emb_loss_obj, info_obj = self.quantize_obj(moments_obj) # torch.Size([3, 8, 16, 16])
            emb_loss += emb_loss_obj
        else:
            posterior_obj = DiagonalGaussianDistribution(moments_obj) # torch.Size([4, 16, 16, 16]) sample
        
        if hasattr(self, "quantize_pose"):
            pose_feat, emb_loss_pose, info_pose = self.quantize_pose(pose_feat) # torch.Size([3, 8, 16, 16])
            emb_loss += emb_loss_pose

<<<<<<< HEAD
        if self.quantization:
            posterior_obj, emb_loss_obj, info_obj = self.quantize(moments_obj) # torch.Size([3, 8, 16, 16])
        else:
            posterior_obj = DiagonalGaussianDistribution(moments_obj) # torch.Size([4, 16, 16, 16]) sample
        return posterior_obj, pose_feat
=======
        return posterior_obj, pose_feat, emb_loss, info_obj, info_pose
>>>>>>> 7006f964
    
    def _get_dropout_prob(self):
        """
        Get the current dropout probability.
        
        Returns:
            Dropout probability.
        """
        if self.iter_counter < self.encoder_pretrain_steps: # encoder pretraining phase
            # set dropout probability to 1.0
            dropout_prob = self.dropout_prob_init
        elif self.iter_counter < self.intermediate_img_feature_leak_steps + self.encoder_pretrain_steps:
            dropout_prob = 0.95
        
        elif self.iter_counter < self.intermediate_img_feature_leak_steps + self.encoder_pretrain_steps + self.pose_conditioned_generation_steps: # pose conditioned generation phase
            dropout_prob = self.dropout_prob_init
        
        elif self.iter_counter < self.intermediate_img_feature_leak_steps + self.dropout_warmup_steps + self.encoder_pretrain_steps + self.pose_conditioned_generation_steps: # pose conditioned generation phase
            # linearly decrease dropout probability from initial to final value
            if self.dropout_prob_init == self.dropout_prob_final or self.dropout_warmup_steps == 0:
                dropout_prob = self.dropout_prob_final
            else:
                dropout_prob = self.dropout_prob_init - (self.dropout_prob_init - self.dropout_prob_final) * (self.iter_counter - self.encoder_pretrain_steps) / self.dropout_warmup_steps # 1.0 - (1.0 - 0.7) * (10000 - 10000) / 10000 = 1.0
        
        else: # VAE phase
            # set dropout probability to dropout_prob_final
            dropout_prob = self.dropout_prob_final
        
        return dropout_prob

    def apply_manual_shift(self, images, shifts_x, shifts_y):
        batch_size, channels, height, width = images.shape
        
        shifts_x_pixels = (shifts_x * (width // 2)).int()
        shifts_y_pixels = (shifts_y * (height // 2)).int()

        # Create a mesh grid
        grid_y, grid_x = torch.meshgrid(torch.arange(height), torch.arange(width))
        grid_x = grid_x.unsqueeze(0).expand(batch_size, -1, -1).float().to(shifts_x_pixels.device)  # [batch_size, height, width]
        grid_y = grid_y.unsqueeze(0).expand(batch_size, -1, -1).float().to(shifts_y_pixels.device)  # [batch_size, height, width]

        # Normalize the grid to [-1, 1]
        grid_x = 2.0 * grid_x / (width - 1) - 1.0
        grid_y = 2.0 * grid_y / (height - 1) - 1.0

        # Apply the shifts
        grid_x = grid_x - (shifts_x_pixels.view(-1, 1, 1) * 2.0 / (width - 1))
        grid_y = grid_y - (shifts_y_pixels.view(-1, 1, 1) * 2.0 / (height - 1))

        # Stack grids and reshape to [batch_size, height, width, 2]
        grid = torch.stack((grid_x, grid_y), dim=-1)

        # Sample the images using the computed grid
        shifted_images = F.grid_sample(images, grid, mode='bilinear', padding_mode='zeros', align_corners=False)

        return shifted_images

    
    def apply_convolutional_shift(self, images, shifts_x, shifts_y):
        batch_size, channels, height, width = images.shape
        
        shifts_x_pixels = (shifts_x * (width // 2)).int()
        shifts_y_pixels = (shifts_y * (height // 2)).int()

        # Create the kernels
        kernels = torch.zeros((batch_size, channels, height, width)).to(images.device)

        for i in range(batch_size):
            shift_x = shifts_x_pixels[i].item()
            shift_y = shifts_y_pixels[i].item()
            
            kernels[i, :, (height // 2) + shift_y, (width // 2) + shift_x] = 1

        # flip kernel
        kernels_flipped = flip_tensor(kernels)
        # Perform the convolution - apply convolution to each channel separately
        images_expanded = images.reshape(1, batch_size * channels, height, width)
        kernels_expanded = kernels_flipped.view(batch_size * channels, 1, height, width)
        shifted_images = F.conv2d(
            input=images_expanded, 
            weight=kernels_expanded, 
            stride=1, 
            padding='same', 
            groups=batch_size * channels).view(batch_size, channels, height, width)

        return shifted_images

    def forward(self, input_im, pose_gt, sample_posterior=True, second_pose=None, return_pred_indices=False):
        """
        Forward pass of the autoencoder model.
        
        Args:
            input (Tensor): Input tensor to the autoencoder.
            sample_posterior (bool, optional): Whether to sample from the posterior distribution or use the mode.
        
        Returns:
            dec_obj (Tensor): Decoded object tensor.
            dec_pose (Tensor): Decoded pose tensor.
            posterior_obj (Distribution): Posterior distribution of the object latent space.
            posterior_pose (Distribution): Posterior distribution of the pose latent space.
        """
        apply_shift = self.apply_conv_shift_img_space or self.apply_conv_shift_latent_space
        # reshape input_im to (batch_size, 3, 256, 256)
        input_im = input_im.to(memory_format=torch.contiguous_format).float() # torch.Size([4, 3, 256, 256])
        # Encode Image
        posterior_obj, pose_feat, emb_loss, (_,_,ind_obj), (_,_,ind_pose) = self.encode(input_im) # Distribution: torch.Size([4, 16, 16, 16]), torch.Size([4, 16, 16, 16])
        
        # Sample from posterior distribution or use mode

        take_sample = not hasattr(self, 'quantize_obj')
        if take_sample:
            if sample_posterior: # True
                z_obj = posterior_obj.sample() # torch.Size([4, 16, 16, 16])
            else:
                z_obj = posterior_obj.mode()
        else:
            z_obj = posterior_obj
        
        # Dropout object feature latents
        self.dropout_prob = self._get_dropout_prob()
        if self.dropout_prob > 0:
            dropout = nn.Dropout(p=self.dropout_prob)
            z_obj = dropout(z_obj)
        
        # Add gaussian noise to object feature latents
        # if self.add_noise_to_z_obj:
        #     # draw from standard normal distribution
        #     std_normal = Normal(0, 1)
        #     z_obj_noise = std_normal.sample(posterior_obj.mean.shape).to(self.device) # torch.Size([4, 16, 16, 16])
        #     z_obj = z_obj + z_obj_noise
        
        # inputs: torch.Size([4, 16, 16, 16]), True
        # Extract pose information from posterior distribution
        dec_pose, bbox_posterior = self._decode_pose(pose_feat, sample_posterior) # torch.Size([4, 8]), torch.Size([4, 7])
        
        
        if self.iter_counter < self.encoder_pretrain_steps: # no reconstruction loss in this phase
            dec_obj = torch.zeros_like(input_im).to(self.device) # torch.Size([4, 3, 256, 256])
        elif apply_shift:
            # Compute shift if shift between both patches
            if second_pose is not None:
                shift_x = second_pose[:, 0] - pose_gt[:, 0]
                shift_y = second_pose[:, 1] - pose_gt[:, 1]
            else:
                shift_x = torch.zeros_like(pose_gt[:, 0])
                shift_y = torch.zeros_like(pose_gt[:, 0])
                
            z_obj_pose = z_obj
            
            if self.apply_conv_shift_latent_space:
                z_obj_pose = self.apply_manual_shift(z_obj_pose, shift_x, shift_y)
            
            dec_obj = self.decode(z_obj_pose) # torch.Size([4, 3, 256, 256])
            
            if self.apply_conv_shift_img_space and not self.apply_conv_shift_latent_space:
                dec_obj = self.apply_manual_shift(dec_obj, shift_x, shift_y)
        else:
             # Replace pose with other pose if supervised with other patch
            if second_pose is not None:
                gen_pose = second_pose.to(dec_pose)
            else:
                gen_pose = dec_pose
                
            enc_pose = self._encode_pose(gen_pose) # torch.Size([4, 16, 16, 16])
        
            assert z_obj.shape == enc_pose.shape, f"z_obj shape: {z_obj.shape}, enc_pose shape: {enc_pose.shape}"
        
            z_obj_pose = z_obj + enc_pose # torch.Size([4, 16, 16, 16])
            dec_obj = self.decode(z_obj_pose) # torch.Size([4, 3, 256, 256])
        

        if return_pred_indices:
            return dec_obj, dec_pose, posterior_obj, bbox_posterior, emb_loss, ind_obj, ind_pose
        return dec_obj, dec_pose, posterior_obj, bbox_posterior, emb_loss

    def get_pose_input(self, batch, k, postfix=""):
        x = batch[k+postfix] 

        if self.train_on_yaw:
            yaw = batch["yaw"+postfix]
            # place yaw at index 3
            x[:, 3] = yaw
        
        x = x.to(memory_format=torch.contiguous_format).float()
        return x
    
    def get_mask_input(self, batch, k):
        if k is None:
            return None
        x = batch[k]
        return x
    
    def get_class_input(self, batch, k):
        x = batch[k]
        return x
    
    def get_bbox_input(self, batch, k):
        x = batch[k]
        return x
    
    def _get_perturbed_pose(self, batch, k):
        x = batch[k].squeeze(1) # torch.Size([1, 4])
        if self.train_on_yaw:
            x = torch.zeros_like(x) # torch.Size([4, 6])
            x[:, -1] = batch["yaw_perturbed"] # torch.Size([4])
        return x # torch.Size([1, 4])
    
    def get_fill_factor_input(self, batch, k):
        x = batch[k]
        return x
    
    def get_all_inputs(self, batch, postfix=""):
        # Get RGB GT
        rgb_gt = self.get_input(batch, self.image_rgb_key).permute(0, 2, 3, 1).to(self.device) # torch.Size([4, 3, 256, 256]) 
        rgb_gt = self._rescale(rgb_gt)
        rgb_in = rgb_gt.clone()
        # Get 2D Mask
        mask_2d_bbox = batch["mask_2d_bbox"]
        # Get Pose GT
        pose_gt = self.get_pose_input(batch, self.pose_key).to(self.device) # torch.Size([4, 4]) #
        # Get Segmentation Mask
        segm_mask_gt = self.get_mask_input(batch, self.image_mask_key) # None
        segm_mask_gt = segm_mask_gt.to(self.device) if segm_mask_gt is not None else None
        # Get BBOX GT values
        bbox_gt = self.get_bbox_input(batch, self.bbox_key).to(self.device) # torch.Size([4, 3])
        # Get fill factor in patch
        fill_factor_gt = self.get_fill_factor_input(batch, self.fill_factor_key).to(self.device).float()
        # Get Class GT
        class_gt = self.get_class_input(batch, self.class_key).to(self.device) # torch.Size([4])
        class_gt_label = batch["class_name"]

            
        # torch.Size([4, 3, 256, 256]), torch.Size([4, 8]), torch.Size([4, 16, 16, 16]), torch.Size([4, 7])
        if "pose_6d_2" in batch:
            # Replace RGB and Mask with second patch
            rgb_gt = self.get_input(batch, self.image_rgb_key+"_2").permute(0, 2, 3, 1).to(self.device) # torch.Size([4, 3, 256, 256])
            rgb_gt = self._rescale(rgb_gt)
            mask_2d_bbox = batch["mask_2d_bbox_2"]
            
            # Get respective pose for forward pass
            snd_pose = self.get_pose_input(batch, self.pose_key, postfix="_2").to(self.device) # torch.Size([4, 4]) #
            snd_bbox = self.get_bbox_input(batch, self.bbox_key).to(self.device) # torch.Size([4, 3]) 
            snd_fill = self.get_fill_factor_input(batch, self.fill_factor_key+"_2").to(self.device).float().unsqueeze(1)

            # snd_pose = snd_pose.unsqueeze(0) if snd_pose.dim() == 1 else snd_pose
            # snd_bbox = snd_bbox.unsqueeze(0) if snd_bbox.dim() == 1 else snd_bbox
            # get one hot encoding for class_id - all classes in self.label_id2class_id.values
            num_classes = self.num_classes
            class_probs = torch.nn.functional.one_hot(class_gt, num_classes=num_classes).float()
            second_pose = torch.cat((snd_pose, snd_bbox, snd_fill, class_probs), dim=1)
            # Replace Segmentation Mask
            segm_mask_gt = self.get_mask_input(batch, self.image_mask_key) # None
            segm_mask_gt = segm_mask_gt.to(self.device) if segm_mask_gt is not None else None
        else:
            second_pose = None
            
        return rgb_in, rgb_gt, pose_gt, segm_mask_gt, mask_2d_bbox, class_gt, class_gt_label, bbox_gt, fill_factor_gt, second_pose
    
    def _update_patch_center_rad(self):
        if self.iter_counter >= self.perturb_rad_warmup_steps:
            self.perturb_rad.data = torch.tensor(FINAL_PERTURB_RAD, requires_grad=False)
        else: # linearly decrease perturb_rad from initial value to 0.5 over 1 epoch
            step_size = (FINAL_PERTURB_RAD - self.patch_center_rad_init) / self.perturb_rad_warmup_steps 
            current_rad = self.patch_center_rad_init + (self.iter_counter * step_size)
            self.patch_center_rad.data = torch.tensor(min(current_rad, FINAL_PERTURB_RAD), requires_grad=False)

    def training_step(self, batch, batch_idx, optimizer_idx):
        
        if self.patch_center_rad is not None:
            self._update_patch_center_rad()
            self.log("perturb_rad", self.patch_center_rad, prog_bar=True, logger=True, on_step=True, on_epoch=True)
        
        # Get inputs in right shape
        rgb_in, rgb_gt, pose_gt, segm_mask_gt, mask_2d_bbox, class_gt, class_gt_label, bbox_gt, fill_factor_gt, second_pose \
            = self.get_all_inputs(batch)
        
        # Run full forward pass
        dec_obj, dec_pose, posterior_obj, bbox_posterior, q_loss, ind_obj, ind_pose = self.forward(rgb_in, pose_gt, second_pose=second_pose, return_pred_indices=True)
        
        self.log("dropout_prob", self.dropout_prob, prog_bar=True, logger=True, on_step=True, on_epoch=True)
        self.iter_counter += 1
        # Train the autoencoder
        if optimizer_idx == 0:
            # train encoder+decoder+logvar # last layer: torch.Size([3, 128, 3, 3])
            aeloss, log_dict_ae = self.loss(rgb_gt, segm_mask_gt, pose_gt,
                                            dec_obj, dec_pose,
                                            class_gt, class_gt_label, bbox_gt, fill_factor_gt,
                                            posterior_obj, bbox_posterior, optimizer_idx, self.iter_counter, mask_2d_bbox,
                                            last_layer=self.get_last_layer(), split="train",
                                            qloss=q_loss, predicted_indices_obj=ind_obj, predicted_indices_pose=ind_pose)
                                                    
            self.log("aeloss", aeloss, prog_bar=True, logger=True, on_step=True, on_epoch=True)
            self.log_dict(log_dict_ae, prog_bar=False, logger=True, on_step=True, on_epoch=False)
            
            if torch.isnan(aeloss):
                return None

            return aeloss
        # Train the discriminator
        if optimizer_idx == 1:
            # train the discriminator
            discloss, log_dict_disc = self.loss(rgb_gt, segm_mask_gt, pose_gt,
                                                dec_obj, dec_pose,
                                                class_gt, class_gt_label, bbox_gt, fill_factor_gt,
                                                posterior_obj, bbox_posterior, optimizer_idx, self.iter_counter, mask_2d_bbox,
                                                last_layer=self.get_last_layer(), split="train", qloss=q_loss)
            self.log("discloss", discloss, prog_bar=True, logger=True, on_step=True, on_epoch=True)
            self.log_dict(log_dict_disc, prog_bar=False, logger=True, on_step=True, on_epoch=False)
            
            if torch.isnan(discloss):
                return None

            return discloss
    
    def validation_step(self, batch, batch_idx):
        
        # Get inputs in right shape
        rgb_in, rgb_gt, pose_gt, segm_mask_gt, mask_2d_bbox, class_gt, class_gt_label, bbox_gt, fill_factor_gt, second_pose \
            = self.get_all_inputs(batch)
        
        # Run full forward pass
        dec_obj, dec_pose, posterior_obj, bbox_posterior, q_loss, ind_obj, ind_pose = self.forward(rgb_in, pose_gt, second_pose=second_pose, return_pred_indices=True)
        
        _, log_dict_ae = self.loss(rgb_gt, segm_mask_gt, pose_gt,
                                      dec_obj, dec_pose,
                                      class_gt, class_gt_label, bbox_gt,fill_factor_gt,
                                      posterior_obj, bbox_posterior, 0, 
                                      global_step=self.iter_counter, mask_2d_bbox=mask_2d_bbox,
                                      last_layer=self.get_last_layer(), split="val",
                                      qloss=q_loss, predicted_indices_obj=ind_obj, predicted_indices_pose=ind_pose)

        _, log_dict_disc = self.loss(rgb_gt, segm_mask_gt, pose_gt,
                                        dec_obj, dec_pose,
                                        class_gt, class_gt_label, bbox_gt,fill_factor_gt,
                                        posterior_obj, bbox_posterior, 1, 
                                        global_step=self.iter_counter, mask_2d_bbox=mask_2d_bbox,
                                        last_layer=self.get_last_layer(), split="val", 
                                        qloss=q_loss, predicted_indices_obj=ind_obj, predicted_indices_pose=ind_pose)

        self.log("val/rec_loss", log_dict_ae["val/rec_loss"], sync_dist=True)
        del log_dict_ae["val/rec_loss"]
        self.log_dict(log_dict_ae)
        self.log_dict(log_dict_disc)
        return self.log_dict
    
    def test_step(self, batch, batch_idx):
        # TODO: Move to init
        self.chunk_size = 128
        self.class_thresh = 0.3 # TODO: Set to 0.5 or other value that works on val set
        self.fill_factor_thresh = 0.5 # TODO: Set to 0.5 or other value that works on val set
        self.num_refinement_steps = 10
        self.ref_lr=1.0e0
        
        # Prepare Input
        input_patches = batch[self.image_rgb_key].to(self.device) # torch.Size([B, 3, 256, 256])
        assert input_patches.dim() == 4 or (input_patches.dim() == 5 and input_patches.shape[0] == 1), f"Only supporting batch size 1. Input_patches shape: {input_patches.shape}"
        if input_patches.dim() == 5:
            input_patches = input_patches.squeeze(0) # torch.Size([B, 3, 256, 256])
        input_patches = self._rescale(input_patches) # torch.Size([B, 3, 256, 256])
        
        # Chunked dec_pose[..., :POSE_6D_DIM + LHW_DIM + FILL_FACTOR_DIM]
        all_objects = []
        all_poses = []
        all_patch_indeces = []
        all_scores = []
        all_classes = []
        chunk_size = self.chunk_size
        with torch.no_grad():
            for i in range(0, len(input_patches), chunk_size):
                selected_patches = input_patches[i:i+chunk_size]
                global_patch_index = i + torch.arange(chunk_size)[:len(selected_patches)]
                selected_patch_indeces, z_obj, dec_pose, score, class_idx = self._get_valid_patches(selected_patches, global_patch_index)
                all_patch_indeces.append(selected_patch_indeces)
                all_objects.append(z_obj)
                all_poses.append(dec_pose)
                all_scores.append(score)
                all_classes.append(class_idx)
                
        scores = torch.cat(all_scores)
                    
        # Inference refinement
        all_patch_indeces = torch.cat(all_patch_indeces)
        if not len(all_patch_indeces):
            return torch.empty(0)
        all_z_objects = torch.cat(all_objects)
        all_z_poses = torch.cat(all_poses)
        patches_w_objs = input_patches[all_patch_indeces]
        dec_pose_refined = self._refinement_step(patches_w_objs, all_z_objects, all_z_poses)
        
        # TODO: save everything to an output file!
        return dec_pose_refined
    
    def _get_valid_patches(self, input_patches, global_patch_index):
        local_patch_idx = torch.arange(len(global_patch_index))
        # Run encoder
        posterior_obj, pose_feat, emb_loss, (_,_,ind_obj), (_,_,ind_pose) = self.encode(input_patches)
        z_obj = posterior_obj.mode()
        dec_pose, bbox_posterior  = self._decode_pose(pose_feat, sample_posterior=False)
        
        # Threshold by class probabilities
        # TODO: Check class probabilities after sofmax
        class_pred = dec_pose[:, -self.num_classes:]
        class_prob = torch.softmax(class_pred, dim=-1)
        # obj_prob = class_prob[:, -self.num_classes:]
        score, class_idx = torch.max(class_prob, -1)
        class_thresh_mask = ((score > self.class_thresh) # Exclude unlikely patches
                                # & (bckg_prob < self.class_thresh).squeeze(-1) 
                                & ~(class_idx == self.num_classes-1) # Exclude background class
                                )
        if not class_thresh_mask.sum():
            return self.return_empty(global_patch_index, z_obj, dec_pose, score, class_idx)
        local_patch_idx = local_patch_idx[class_thresh_mask]
        
        # Threshold by fill factor
        fill_factor = dec_pose[:, POSE_6D_DIM + LHW_DIM : POSE_6D_DIM + LHW_DIM + FILL_FACTOR_DIM][local_patch_idx].squeeze(-1)
        fill_factor_mask = fill_factor > self.fill_factor_thresh # TODO: Check negative or positive fill factor
        if not fill_factor_mask.sum():
            return self.return_empty(global_patch_index, z_obj, dec_pose, score, class_idx)
        local_patch_idx = local_patch_idx[fill_factor_mask]
        
        # TODO: Finish when transformations are available
        # # NMS on the BEV plane
        # bbox_enc = dec_pose[:, POSE_6D_DIM + LHW_DIM][local_patch_idx]
        # # TODO: Transform the box to 3D
        # bbox3D = transform_to_3D(bbox_enc)
        # # TODO: Only WL and XY on BEV + reshape to (N, 4) box
        # bbox_BEV = transform_to_BEV(bbox3D)
        # class_scores = class_prob[local_patch_idx]
        # class_prediction = torch.argmax(class_scores, dim=-1)
        
        # nms_box_mask = batched_nms(boxes=bbox_BEV, scores=class_scores, idxs=class_prediction, iou_threshold=0.5)
        # local_patch_idx = local_patch_idx[nms_box_mask]       
        
        
        return global_patch_index[local_patch_idx], z_obj[local_patch_idx], dec_pose[local_patch_idx], score[local_patch_idx], class_idx[local_patch_idx]
    
    def return_empty(self, global_patch_index, z_obj, dec_pose, score, class_idx):
        return torch.empty_like(global_patch_index[:0]), torch.empty_like(z_obj[:0]), torch.empty_like(dec_pose[:0]), torch.empty_like(score[:0]), torch.empty_like(class_idx[:0])
  
    @torch.enable_grad()
    def _refinement_step(self, input_patches, z_obj, z_pose):
        # Initialize optimizer and parameters
        refined_pose = z_pose[:, :-self.num_classes]
        obj_class = z_pose[:, -self.num_classes:]
        refined_pose_param = nn.Parameter(refined_pose, requires_grad=True)
        optim_refined = self._init_refinement_optimizer(refined_pose_param, lr=self.ref_lr)
        # Run K iter refinement steps
        for k in range(self.num_refinement_steps):
            dec_pose = torch.cat([refined_pose_param, obj_class], dim=-1)
            optim_refined.zero_grad()
            enc_pose = self._encode_pose(dec_pose)
            z_obj_pose = z_obj + enc_pose
            gen_image = self.decode(z_obj_pose)
            rec_loss = self.loss._get_rec_loss(input_patches, gen_image, use_pixel_loss=True).mean()
            rec_loss.backward()
            optim_refined.step()
            print("Gradient: ", refined_pose_param.grad.mean(), refined_pose_param.grad.std())
            print("Poses: ", refined_pose_param.mean(), refined_pose_param.std())
        
        dec_pose = torch.cat([refined_pose, obj_class], dim=-1)   
        return dec_pose.data
    
    def _init_refinement_optimizer(self, pose, lr=1e-3):
        return torch.optim.Adam([pose], lr=lr)
    
    def configure_optimizers(self):
        lr = self.learning_rate
        opt_ae_params = list(self.encoder.parameters())+ \
                                  list(self.decoder.parameters())+ \
                                  list(self.quant_conv_obj.parameters())+ \
                                  list(self.quant_conv_pose.parameters())+ \
                                  list(self.post_quant_conv.parameters())+ \
                                  list(self.pose_encoder.parameters())+ \
                                  list(self.pose_decoder.parameters())
        if hasattr(self, 'quantize_obj'):
            opt_ae_params = opt_ae_params + list(self.quantize_obj.parameters())
        
        if hasattr(self, 'quantize_pose'):
            opt_ae_params = opt_ae_params + list(self.quantize_pose.parameters())

        opt_ae = torch.optim.Adam(opt_ae_params,
                                  lr=lr, betas=(0.5, 0.9))
        opt_disc = torch.optim.Adam(self.loss.discriminator.parameters(),
                                    lr=lr, betas=(0.5, 0.9))
        return [opt_ae, opt_disc], []
    
    def _perturb_poses(self, batch, dec_pose):
        pose_6d_perturbed_v3 = self._get_perturbed_pose(batch, self.pose_perturbed_key)[:, -1]
        pose_6d_perturbed_ret = dec_pose.clone() # torch.Size([4, 8])
        pose_6d_perturbed_ret[:, 3] = pose_6d_perturbed_v3 # torch.Size([4, 8])
        assert pose_6d_perturbed_ret.shape == dec_pose.shape, f"pose_6d_perturbed_ret shape: {pose_6d_perturbed_ret.shape}"
        return pose_6d_perturbed_ret.to(self.device) # torch.Size([4, 8])
 
    def _perturbed_pose_forward(self, posterior_obj, dec_pose, batch, sample_posterior=True):
        if sample_posterior:
            z_obj = posterior_obj.sample() # torch.Size([4, 16, 16, 16])
        else:
            z_obj = posterior_obj.mode()
        dec_pose_perturbed = self._perturb_poses(batch, dec_pose) # torch.Size([4, 8])
        enc_pose_perturbed = self._encode_pose(dec_pose_perturbed) # torch.Size([4, 16, 16, 16])
        z_obj_pose_perturbed = z_obj + enc_pose_perturbed # torch.Size([4, 16, 16, 16])
        dec_obj_pose_perturbed = self.decode(z_obj_pose_perturbed) # torch.Size([4, 3, 256, 256])
        return dec_obj_pose_perturbed

    def _log_reconstructions(self, rgb_in, pose_gt, rgb_in_viz, second_pose, log, namespace):
        # torch.Size([4, 3, 256, 256]) torch.Size([4, 8]) torch.Size([4, 16, 16, 16]) torch.Size([4, 7])
        # Run full forward pass

        xrec_2, poserec_2, posterior_obj_2, bbox_posterior_2, emb_loss = self.forward(rgb_in, pose_gt, second_pose=second_pose)
        xrec, poserec, posterior_obj, bbox_posterior, emb_loss = self.forward(rgb_in, pose_gt)
        
        xrec_rgb = xrec[:, :3, :, :] # torch.Size([8, 3, 64, 64])
        xrec_rgb_2 = xrec_2[:, :3, :, :] # torch.Size([8, 3, 64, 64])
        
        if rgb_in_viz.shape[1] > 3:
            # colorize with random projection
            assert xrec_rgb.shape[1] > 3
            rgb_in_viz = self.to_rgb(rgb_in_viz)
            rgb_gt_viz = self.to_rgb(rgb_gt_viz)
            xrec_rgb = self.to_rgb(xrec_rgb)
            xrec_rgb_2 = self.to_rgb(xrec_rgb_2)
            
        # scale is 0, 1. scale to -1, 1
        log["reconstructions_rgb" + namespace] = xrec_rgb.clone().detach()
        log["reconstructions_rgb_2" + namespace] = xrec_rgb_2.clone().detach()

        # log = self.log_perturbed_poses(second_pose, rgb_in, pose_gt, rgb_in_viz, log)

        return log
    
    def log_perturbed_poses(self, second_pose, rgb_in, pose_gt, rgb_in_viz, log):
        # test different x and y values in range -1, 1 (along a diagonal)
        x = torch.linspace(-1, 1, steps=5) # torch.Size([5])
        y = torch.linspace(-1, 1, steps=5) # torch.Size([5])

        second_pose_xy_list = []
        for i in range(5):
            for j in range(5):
                second_pose_xy_list.append(torch.tensor([x[i], y[j]]))
        second_pose_xy = torch.stack(second_pose_xy_list).to(self.device) # torch.Size([25, 2])
        # replace the x and y values in the second pose with the new values
        second_pose = second_pose.clone() # torch.Size([3, 13])
        second_pose = second_pose.unsqueeze(0) if second_pose.dim() == 1 else second_pose
        batch_size = len(second_pose)
        num_poses = second_pose_xy.shape[0]
        # create tensor of dim 0 = 25 containing the second pose with the xy values in second_pose_xy
        second_pose = second_pose.repeat(num_poses, 1, 1).permute(1, 0, 2) # torch.Size([3, 25, 13])
        
        # torch.Size([3, 25, 13])
        second_pose[:, :, :2] = second_pose_xy # torch.Size([25, 13])
        # second_pose = second_pose.unsqueeze(0) if second_pose.dim() == 1 else second_pose
        second_pose = second_pose.reshape(num_poses, batch_size, -1)
        for idx, snd_pose in enumerate(second_pose):
            # torch.Size([1, 4])
            snd_pose = snd_pose.unsqueeze(0) # torch.Size([1, 13])
            xrec_2, poserec_2, posterior_obj_2, bbox_posterior_2, emb_loss = self.forward(rgb_in, pose_gt, second_pose=snd_pose)
            xrec_rgb_2 = xrec_2[:, :3, :, :]    

            if rgb_in_viz.shape[1] > 3:
                # colorize with random projection
                assert xrec_rgb_2.shape[1] > 3
                xrec_rgb_2 = self.to_rgb(xrec_rgb_2)

            log[f"reconstructions_rgb_2_{idx}"] = xrec_rgb_2.clone().detach()
        return log
        

    @torch.no_grad()
    def log_images(self, batch, only_inputs=False, **kwargs):
        log = dict()

        rgb_in, rgb_gt, pose_gt, segm_mask_gt, mask_2d_bbox, class_gt, class_gt_label, bbox_gt, fill_factor_gt, second_pose \
            = self.get_all_inputs(batch)
        
        rgb_in_viz = self._rescale(rgb_in)
        rgb_gt_viz = self._rescale(rgb_gt)
        
        log["inputs_rgb_in"] = rgb_in_viz.clone().detach()
        log["inputs_rgb_gt"] = rgb_gt_viz.clone().detach()

        if not only_inputs:
            log = self._log_reconstructions(rgb_in, pose_gt, rgb_in_viz, second_pose, log, namespace="")

            # EMA weights visualization
            with self.ema_scope():
                log = self._log_reconstructions(rgb_in, pose_gt, rgb_in_viz, second_pose, log, namespace="_ema")
        return log
    
    def _rescale(self, x):
        # scale is -1
        x_min = 0.
        x_max = 1.
        return 2. * (x - x.min()) / (x.max() - x.min()) - 1.
    
    def to_rgb(self, x):
        if not hasattr(self, "colorize"):
            self.register_buffer("colorize", torch.randn(3, x.shape[1], 1, 1).to(x))
        x = F.conv2d(x, weight=self.colorize)
        x = 2. * (x - x.min()) / (x.max() - x.min()) - 1.
        # clip to [0, 1]
        # x = torch.clamp(x, 0., 1.)
        # x = (2. * x) - 1.
        return x<|MERGE_RESOLUTION|>--- conflicted
+++ resolved
@@ -73,29 +73,13 @@
                  apply_convolutional_shift_img_space=False,
                  apply_convolutional_shift_latent_space=False,
                  quantconfig=None,
-<<<<<<< HEAD
+                 quantize_obj=False,
+                 quantize_pose=False,
                  **kwargs
                  ):
         pl.LightningModule.__init__(self)
         
         # Inputs
-=======
-                 quantize_obj=False,
-                 quantize_pose=False,
-                 ):
-        pl.LightningModule.__init__(self)
-        self.apply_convolutional_shift_img_space = apply_convolutional_shift_img_space
-        self.apply_convolutional_shift_latent_space = apply_convolutional_shift_latent_space
-        self.encoder_pretrain_steps = lossconfig["params"]["encoder_pretrain_steps"]
-        self.intermediate_img_feature_leak_steps = intermediate_img_feature_leak_steps
-        self.train_on_yaw = train_on_yaw
-        self.dropout_prob_final = dropout_prob_final # 0.7
-        self.dropout_prob_init = dropout_prob_init # 1.0
-        self.dropout_prob = self.dropout_prob_init
-        self.dropout_warmup_steps = dropout_warmup_steps # 10000 (after stage 1: encoder pretraining)
-        self.pose_conditioned_generation_steps = pose_conditioned_generation_steps # 10000
-        self.feature_dims = feat_dims
->>>>>>> 7006f964
         self.image_rgb_key = image_rgb_key
         self.pose_key = pose_key
         self.pose_perturbed_key = pose_perturbed_key
@@ -103,25 +87,25 @@
         self.bbox_key = bbox_key
         self.fill_factor_key = fill_factor_key
         self.image_mask_key = image_mask_key
-        
-        self.perturb_rad_warmup_steps = perturb_rad_warmup_steps
-        
-        # Run with dropout
-        self.dropout_prob_final = dropout_prob_final # 0.7
-        self.dropout_prob_init = dropout_prob_init # 1.0
-        self.dropout_prob = self.dropout_prob_init
-        self.dropout_warmup_steps = dropout_warmup_steps # 10000 (after stage 1: encoder pretraining)
-        self.pose_conditioned_generation_steps = pose_conditioned_generation_steps # 10000
-        
+        self.train_on_yaw = train_on_yaw
+        
+        # Encoder Setup
+        self.encoder = FeatEncoder(**ddconfig)
+        self.obj_quantization = quantize_obj
+        self.pose_quantization = quantize_pose
+        
+        if quantize_obj:
+            assert quantconfig is not None, "quantconfig is not defined but quantize_obj is set to True."
+            self.quantize_obj = instantiate_from_config(quantconfig)
+        
+        if quantize_pose:
+            assert quantconfig is not None, "quantconfig is not defined but quantize_pose is set to True."
+            self.quantize_pose = instantiate_from_config(quantconfig)
+        
+        quant_conv_obj_embed_dim = embed_dim if hasattr(self, "quantize_obj") else 2*embed_dim
+
         assert ddconfig["double_z"]
-        
-        # Encoder setup
-        self.encoder_pretrain_steps = lossconfig["params"]["encoder_pretrain_steps"]
-        self.intermediate_img_feature_leak_steps = intermediate_img_feature_leak_steps
-        self.train_on_yaw = train_on_yaw # Alternative is 3 angles
-        self.encoder = FeatEncoder(**ddconfig)
-<<<<<<< HEAD
-        self.quant_conv_obj = torch.nn.Conv2d(2*ddconfig["z_channels"], 2*embed_dim, 1)
+        self.quant_conv_obj = torch.nn.Conv2d(2*ddconfig["z_channels"], quant_conv_obj_embed_dim, 1)
         self.quant_conv_pose = torch.nn.Conv2d(2*ddconfig["z_channels"], embed_dim, 1) # TODO: Need to fix the dimensions
         self.post_quant_conv = torch.nn.Conv2d(embed_dim, ddconfig["z_channels"], 1)
         if quantconfig is not None:
@@ -129,6 +113,8 @@
             self.quantize = instantiate_from_config(quantconfig)
         else:
             self.quantization = False
+            
+        self.encoder_pretrain_steps = lossconfig["params"]["encoder_pretrain_steps"]
         
         # Object latent
         self.add_noise_to_z_obj = add_noise_to_z_obj
@@ -142,42 +128,32 @@
         self.pose_encoder = instantiate_from_config(pose_encoder_config)
         
         # Decoder Setup
-        assert apply_convolutional_shift_img_space != apply_convolutional_shift_latent_space, "Only one of the shift types (image or latent space) can be applied"
+        assert ~(apply_convolutional_shift_img_space and apply_convolutional_shift_latent_space), "Only one of the shift types (image or latent space) can be applied"
         self.apply_conv_shift_img_space = apply_convolutional_shift_img_space
         self.apply_conv_shift_latent_space = apply_convolutional_shift_latent_space
         self.decoder = FeatDecoder(**ddconfig)
-=======
-        self.decoder = FeatDecoder(**ddconfig)
-        
-        if quantize_obj:
-            assert quantconfig is not None, "quantconfig is not defined but quantize_obj is set to True."
-            self.quantize_obj = instantiate_from_config(quantconfig)
-        
-        if quantize_pose:
-            assert quantconfig is not None, "quantconfig is not defined but quantize_pose is set to True."
-            self.quantize_pose = instantiate_from_config(quantconfig)
->>>>>>> 7006f964
+        
+        # Dropout Setup
+        self.dropout_prob_final = dropout_prob_final # 0.7
+        self.dropout_prob_init = dropout_prob_init # 1.0
+        self.dropout_prob = self.dropout_prob_init
+        self.dropout_warmup_steps = dropout_warmup_steps # 10000 (after stage 1: encoder pretraining)
+        self.pose_conditioned_generation_steps = pose_conditioned_generation_steps # 10000
+        self.intermediate_img_feature_leak_steps = intermediate_img_feature_leak_steps
 
         # Loss setup
+        lossconfig["params"]["pose_conditioned_generation_steps"] = pose_conditioned_generation_steps
         lossconfig["params"]["train_on_yaw"] = self.train_on_yaw
         self.loss = instantiate_from_config(lossconfig)
-<<<<<<< HEAD
         self.num_classes = lossconfig["params"]["num_classes"]
         
-=======
-        assert ddconfig["double_z"]
-
-        quant_conv_obj_embed_dim = embed_dim if hasattr(self, "quantize_obj") else 2*embed_dim
-        self.quant_conv_obj = torch.nn.Conv2d(2*ddconfig["z_channels"], quant_conv_obj_embed_dim, 1)
-        self.quant_conv_pose = torch.nn.Conv2d(2*ddconfig["z_channels"], embed_dim, 1) # TODO: Need to fix the dimensions
-        self.post_quant_conv = torch.nn.Conv2d(embed_dim, ddconfig["z_channels"], 1)
-        self.embed_dim = embed_dim
->>>>>>> 7006f964
         if colorize_nlabels is not None:
             assert type(colorize_nlabels)==int
             self.register_buffer("colorize", torch.randn(3, colorize_nlabels, 1, 1))
         if monitor is not None:
             self.monitor = monitor
+            
+        self.perturb_rad_warmup_steps = perturb_rad_warmup_steps
         
         # Checkpointing
         self.use_ema = ema_decay is not None
@@ -248,7 +224,7 @@
         bbox_posterior = DiagonalGaussianDistribution(bbox_moments)
         return bbox_posterior, c_pred
     
-    def _decode_pose(self, x, sample_posterior=True):
+    def decode_pose(self, x, sample_posterior=True):
         """
         Decode the pose from the given image feature map.
         
@@ -264,7 +240,7 @@
         
         bbox_posterior, c_pred = self._decode_pose_to_distribution(z)
         
-        if sample_posterior:
+        if sample_posterior and not self.pose_quantization:
             bbox_pred = bbox_posterior.sample()
         else:
             bbox_pred = bbox_posterior.mode()
@@ -273,7 +249,7 @@
         dec_pose = torch.cat([bbox_pred, c], dim=-1) # torch.Size([8, 19])
         return dec_pose, bbox_posterior
     
-    def _encode_pose(self, x):
+    def encode_pose(self, x):
         """
         Encode the pose to get the pose feature map from the given pose tensor.
         
@@ -293,28 +269,22 @@
         moments_obj = self.quant_conv_obj(h) # torch.Size([3, 32, 16, 16])
         pose_feat = self.quant_conv_pose(h) # torch.Size([3, 16, 16, 16])
         
-        emb_loss = 0.0
+        q_loss = torch.tensor([0.0]).to(self.device)
         info_obj = (None, None, None)
         info_pose = (None, None, None)
-        if hasattr(self, "quantize_obj"):
-            posterior_obj, emb_loss_obj, info_obj = self.quantize_obj(moments_obj) # torch.Size([3, 8, 16, 16])
-            emb_loss += emb_loss_obj
+        if self.obj_quantization:
+            posterior_obj, q_loss_obj, info_obj = self.quantize_obj(moments_obj) # torch.Size([3, 8, 16, 16])
+            q_loss += q_loss_obj
         else:
             posterior_obj = DiagonalGaussianDistribution(moments_obj) # torch.Size([4, 16, 16, 16]) sample
         
-        if hasattr(self, "quantize_pose"):
-            pose_feat, emb_loss_pose, info_pose = self.quantize_pose(pose_feat) # torch.Size([3, 8, 16, 16])
-            emb_loss += emb_loss_pose
-
-<<<<<<< HEAD
-        if self.quantization:
-            posterior_obj, emb_loss_obj, info_obj = self.quantize(moments_obj) # torch.Size([3, 8, 16, 16])
+        if self.pose_quantization:
+            pose_feat, q_loss_pose, info_pose = self.quantize_pose(pose_feat) # torch.Size([3, 8, 16, 16])
+            q_loss += q_loss_pose
         else:
-            posterior_obj = DiagonalGaussianDistribution(moments_obj) # torch.Size([4, 16, 16, 16]) sample
-        return posterior_obj, pose_feat
-=======
-        return posterior_obj, pose_feat, emb_loss, info_obj, info_pose
->>>>>>> 7006f964
+            pose_feat = pose_feat
+
+        return posterior_obj, pose_feat, q_loss, info_obj, info_pose
     
     def _get_dropout_prob(self):
         """
@@ -411,33 +381,37 @@
             sample_posterior (bool, optional): Whether to sample from the posterior distribution or use the mode.
         
         Returns:
-            dec_obj (Tensor): Decoded object tensor.
+            pred_objdec_obj (Tensor): Decoded object tensor.
             dec_pose (Tensor): Decoded pose tensor.
             posterior_obj (Distribution): Posterior distribution of the object latent space.
             posterior_pose (Distribution): Posterior distribution of the pose latent space.
         """
-        apply_shift = self.apply_conv_shift_img_space or self.apply_conv_shift_latent_space
+        apply_manual_shift = self.apply_conv_shift_img_space or self.apply_conv_shift_latent_space
         # reshape input_im to (batch_size, 3, 256, 256)
         input_im = input_im.to(memory_format=torch.contiguous_format).float() # torch.Size([4, 3, 256, 256])
         # Encode Image
-        posterior_obj, pose_feat, emb_loss, (_,_,ind_obj), (_,_,ind_pose) = self.encode(input_im) # Distribution: torch.Size([4, 16, 16, 16]), torch.Size([4, 16, 16, 16])
-        
-        # Sample from posterior distribution or use mode
-
-        take_sample = not hasattr(self, 'quantize_obj')
-        if take_sample:
+        posterior_obj, pose_feat, q_loss, (_,_,ind_obj), (_,_,ind_pose) = self.encode(input_im) # Distribution: torch.Size([4, 16, 16, 16]), torch.Size([4, 16, 16, 16])
+        
+        if self.obj_quantization:
+            z_obj = posterior_obj
+        else:
+            # Sample from posterior distribution or use mode
             if sample_posterior: # True
                 z_obj = posterior_obj.sample() # torch.Size([4, 16, 16, 16])
             else:
                 z_obj = posterior_obj.mode()
-        else:
-            z_obj = posterior_obj
+                
+        # Extract pose information from pose features
+        pred_pose, bbox_posterior = self.decode_pose(pose_feat, sample_posterior=sample_posterior if not self.obj_quantization else False) # torch.Size([4, 8]), torch.Size([4, 7])
         
         # Dropout object feature latents
         self.dropout_prob = self._get_dropout_prob()
         if self.dropout_prob > 0:
             dropout = nn.Dropout(p=self.dropout_prob)
             z_obj = dropout(z_obj)
+            
+        if self.iter_counter < self.encoder_pretrain_steps: # no reconstruction loss in this phase
+            pred_obj = torch.zeros_like(input_im).to(self.device) # torch.Size([4, 3, 256, 256])
         
         # Add gaussian noise to object feature latents
         # if self.add_noise_to_z_obj:
@@ -445,50 +419,45 @@
         #     std_normal = Normal(0, 1)
         #     z_obj_noise = std_normal.sample(posterior_obj.mean.shape).to(self.device) # torch.Size([4, 16, 16, 16])
         #     z_obj = z_obj + z_obj_noise
-        
-        # inputs: torch.Size([4, 16, 16, 16]), True
-        # Extract pose information from posterior distribution
-        dec_pose, bbox_posterior = self._decode_pose(pose_feat, sample_posterior) # torch.Size([4, 8]), torch.Size([4, 7])
-        
-        
-        if self.iter_counter < self.encoder_pretrain_steps: # no reconstruction loss in this phase
-            dec_obj = torch.zeros_like(input_im).to(self.device) # torch.Size([4, 3, 256, 256])
-        elif apply_shift:
+            
+        if not apply_manual_shift:
+             # Replace pose with other pose if supervised with other patch
+            if second_pose is not None:
+                gen_pose = second_pose.to(pred_pose)
+            else:
+                gen_pose = pred_pose
+            
+            # Run pose encoder layers  
+            z_pose = self.encode_pose(gen_pose) # torch.Size([4, 16, 16, 16])
+
+            assert z_obj.shape == z_pose.shape, f"z_obj shape: {z_obj.shape}, z_pose shape: {z_pose.shape}"
+            
+            # Add object and pose latents
+            z_obj_pose = z_obj + z_pose # torch.Size([4, 16, 16, 16])
+        else:
+            z_obj_pose = z_obj
             # Compute shift if shift between both patches
             if second_pose is not None:
                 shift_x = second_pose[:, 0] - pose_gt[:, 0]
                 shift_y = second_pose[:, 1] - pose_gt[:, 1]
+                
             else:
-                shift_x = torch.zeros_like(pose_gt[:, 0])
-                shift_y = torch.zeros_like(pose_gt[:, 0])
-                
-            z_obj_pose = z_obj
-            
-            if self.apply_conv_shift_latent_space:
-                z_obj_pose = self.apply_manual_shift(z_obj_pose, shift_x, shift_y)
-            
-            dec_obj = self.decode(z_obj_pose) # torch.Size([4, 3, 256, 256])
-            
-            if self.apply_conv_shift_img_space and not self.apply_conv_shift_latent_space:
-                dec_obj = self.apply_manual_shift(dec_obj, shift_x, shift_y)
-        else:
-             # Replace pose with other pose if supervised with other patch
-            if second_pose is not None:
-                gen_pose = second_pose.to(dec_pose)
-            else:
-                gen_pose = dec_pose
-                
-            enc_pose = self._encode_pose(gen_pose) # torch.Size([4, 16, 16, 16])
-        
-            assert z_obj.shape == enc_pose.shape, f"z_obj shape: {z_obj.shape}, enc_pose shape: {enc_pose.shape}"
-        
-            z_obj_pose = z_obj + enc_pose # torch.Size([4, 16, 16, 16])
-            dec_obj = self.decode(z_obj_pose) # torch.Size([4, 3, 256, 256])
-        
+                shift_x, shift_y = torch.zeros_like(pose_gt[:, 0]), torch.zeros_like(pose_gt[:, 0])
+        
+        # Apply shift in latent space
+        if self.apply_conv_shift_latent_space:
+            z_obj_pose = self.apply_manual_shift(z_obj_pose, shift_x, shift_y)  
+        
+        # Predict images from object and pose latents
+        pred_obj = self.decode(z_obj_pose) # torch.Size([4, 3, 256, 256])
+        
+        # Apply shift in image space
+        if self.apply_conv_shift_img_space and not self.apply_conv_shift_latent_space:
+            pred_obj = self.apply_manual_shift(pred_obj, shift_x, shift_y)
 
         if return_pred_indices:
-            return dec_obj, dec_pose, posterior_obj, bbox_posterior, emb_loss, ind_obj, ind_pose
-        return dec_obj, dec_pose, posterior_obj, bbox_posterior, emb_loss
+            return pred_obj, pred_pose, posterior_obj, bbox_posterior, q_loss, ind_obj, ind_pose
+        return pred_obj, pred_pose, posterior_obj, bbox_posterior, q_loss
 
     def get_pose_input(self, batch, k, postfix=""):
         x = batch[k+postfix] 
@@ -592,7 +561,7 @@
             = self.get_all_inputs(batch)
         
         # Run full forward pass
-        dec_obj, dec_pose, posterior_obj, bbox_posterior, q_loss, ind_obj, ind_pose = self.forward(rgb_in, pose_gt, second_pose=second_pose, return_pred_indices=True)
+        pred_obj, dec_pose, posterior_obj, bbox_posterior, q_loss, ind_obj, ind_pose = self.forward(rgb_in, pose_gt, second_pose=second_pose, return_pred_indices=True)
         
         self.log("dropout_prob", self.dropout_prob, prog_bar=True, logger=True, on_step=True, on_epoch=True)
         self.iter_counter += 1
@@ -600,11 +569,11 @@
         if optimizer_idx == 0:
             # train encoder+decoder+logvar # last layer: torch.Size([3, 128, 3, 3])
             aeloss, log_dict_ae = self.loss(rgb_gt, segm_mask_gt, pose_gt,
-                                            dec_obj, dec_pose,
+                                            pred_obj, dec_pose,
                                             class_gt, class_gt_label, bbox_gt, fill_factor_gt,
                                             posterior_obj, bbox_posterior, optimizer_idx, self.iter_counter, mask_2d_bbox,
                                             last_layer=self.get_last_layer(), split="train",
-                                            qloss=q_loss, predicted_indices_obj=ind_obj, predicted_indices_pose=ind_pose)
+                                            q_loss=q_loss, predicted_indices_obj=ind_obj, predicted_indices_pose=ind_pose)
                                                     
             self.log("aeloss", aeloss, prog_bar=True, logger=True, on_step=True, on_epoch=True)
             self.log_dict(log_dict_ae, prog_bar=False, logger=True, on_step=True, on_epoch=False)
@@ -617,10 +586,10 @@
         if optimizer_idx == 1:
             # train the discriminator
             discloss, log_dict_disc = self.loss(rgb_gt, segm_mask_gt, pose_gt,
-                                                dec_obj, dec_pose,
+                                                pred_obj, dec_pose,
                                                 class_gt, class_gt_label, bbox_gt, fill_factor_gt,
                                                 posterior_obj, bbox_posterior, optimizer_idx, self.iter_counter, mask_2d_bbox,
-                                                last_layer=self.get_last_layer(), split="train", qloss=q_loss)
+                                                last_layer=self.get_last_layer(), split="train", q_loss=q_loss)
             self.log("discloss", discloss, prog_bar=True, logger=True, on_step=True, on_epoch=True)
             self.log_dict(log_dict_disc, prog_bar=False, logger=True, on_step=True, on_epoch=False)
             
@@ -636,23 +605,23 @@
             = self.get_all_inputs(batch)
         
         # Run full forward pass
-        dec_obj, dec_pose, posterior_obj, bbox_posterior, q_loss, ind_obj, ind_pose = self.forward(rgb_in, pose_gt, second_pose=second_pose, return_pred_indices=True)
+        pred_obj, dec_pose, posterior_obj, bbox_posterior, q_loss, ind_obj, ind_pose = self.forward(rgb_in, pose_gt, second_pose=second_pose, return_pred_indices=True)
         
         _, log_dict_ae = self.loss(rgb_gt, segm_mask_gt, pose_gt,
-                                      dec_obj, dec_pose,
+                                      pred_obj, dec_pose,
                                       class_gt, class_gt_label, bbox_gt,fill_factor_gt,
                                       posterior_obj, bbox_posterior, 0, 
                                       global_step=self.iter_counter, mask_2d_bbox=mask_2d_bbox,
                                       last_layer=self.get_last_layer(), split="val",
-                                      qloss=q_loss, predicted_indices_obj=ind_obj, predicted_indices_pose=ind_pose)
+                                      q_loss=q_loss, predicted_indices_obj=ind_obj, predicted_indices_pose=ind_pose)
 
         _, log_dict_disc = self.loss(rgb_gt, segm_mask_gt, pose_gt,
-                                        dec_obj, dec_pose,
+                                        pred_obj, dec_pose,
                                         class_gt, class_gt_label, bbox_gt,fill_factor_gt,
                                         posterior_obj, bbox_posterior, 1, 
                                         global_step=self.iter_counter, mask_2d_bbox=mask_2d_bbox,
                                         last_layer=self.get_last_layer(), split="val", 
-                                        qloss=q_loss, predicted_indices_obj=ind_obj, predicted_indices_pose=ind_pose)
+                                        q_loss=q_loss, predicted_indices_obj=ind_obj, predicted_indices_pose=ind_pose)
 
         self.log("val/rec_loss", log_dict_ae["val/rec_loss"], sync_dist=True)
         del log_dict_ae["val/rec_loss"]
@@ -710,9 +679,9 @@
     def _get_valid_patches(self, input_patches, global_patch_index):
         local_patch_idx = torch.arange(len(global_patch_index))
         # Run encoder
-        posterior_obj, pose_feat, emb_loss, (_,_,ind_obj), (_,_,ind_pose) = self.encode(input_patches)
+        posterior_obj, pose_feat, q_loss, (_,_,ind_obj), (_,_,ind_pose) = self.encode(input_patches)
         z_obj = posterior_obj.mode()
-        dec_pose, bbox_posterior  = self._decode_pose(pose_feat, sample_posterior=False)
+        dec_pose, bbox_posterior  = self.decode_pose(pose_feat, sample_posterior=False)
         
         # Threshold by class probabilities
         # TODO: Check class probabilities after sofmax
@@ -765,7 +734,7 @@
         for k in range(self.num_refinement_steps):
             dec_pose = torch.cat([refined_pose_param, obj_class], dim=-1)
             optim_refined.zero_grad()
-            enc_pose = self._encode_pose(dec_pose)
+            enc_pose = self.encode_pose(dec_pose)
             z_obj_pose = z_obj + enc_pose
             gen_image = self.decode(z_obj_pose)
             rec_loss = self.loss._get_rec_loss(input_patches, gen_image, use_pixel_loss=True).mean()
@@ -814,7 +783,7 @@
         else:
             z_obj = posterior_obj.mode()
         dec_pose_perturbed = self._perturb_poses(batch, dec_pose) # torch.Size([4, 8])
-        enc_pose_perturbed = self._encode_pose(dec_pose_perturbed) # torch.Size([4, 16, 16, 16])
+        enc_pose_perturbed = self.encode_pose(dec_pose_perturbed) # torch.Size([4, 16, 16, 16])
         z_obj_pose_perturbed = z_obj + enc_pose_perturbed # torch.Size([4, 16, 16, 16])
         dec_obj_pose_perturbed = self.decode(z_obj_pose_perturbed) # torch.Size([4, 3, 256, 256])
         return dec_obj_pose_perturbed
@@ -823,8 +792,8 @@
         # torch.Size([4, 3, 256, 256]) torch.Size([4, 8]) torch.Size([4, 16, 16, 16]) torch.Size([4, 7])
         # Run full forward pass
 
-        xrec_2, poserec_2, posterior_obj_2, bbox_posterior_2, emb_loss = self.forward(rgb_in, pose_gt, second_pose=second_pose)
-        xrec, poserec, posterior_obj, bbox_posterior, emb_loss = self.forward(rgb_in, pose_gt)
+        xrec_2, poserec_2, posterior_obj_2, bbox_posterior_2, q_loss = self.forward(rgb_in, pose_gt, second_pose=second_pose)
+        xrec, poserec, posterior_obj, bbox_posterior, q_loss = self.forward(rgb_in, pose_gt)
         
         xrec_rgb = xrec[:, :3, :, :] # torch.Size([8, 3, 64, 64])
         xrec_rgb_2 = xrec_2[:, :3, :, :] # torch.Size([8, 3, 64, 64])
@@ -870,7 +839,7 @@
         for idx, snd_pose in enumerate(second_pose):
             # torch.Size([1, 4])
             snd_pose = snd_pose.unsqueeze(0) # torch.Size([1, 13])
-            xrec_2, poserec_2, posterior_obj_2, bbox_posterior_2, emb_loss = self.forward(rgb_in, pose_gt, second_pose=snd_pose)
+            xrec_2, poserec_2, posterior_obj_2, bbox_posterior_2, q_loss = self.forward(rgb_in, pose_gt, second_pose=snd_pose)
             xrec_rgb_2 = xrec_2[:, :3, :, :]    
 
             if rgb_in_viz.shape[1] > 3:
